[package]
name = "casper-finality-proofs"
version = "0.1.0"
edition = "2021"

# See more keys and their definitions at https://doc.rust-lang.org/cargo/reference/manifest.html

[[bin]]
name = "weigh_justification_and_finalization"
path = "bin/weigh_justification_and_finalization.rs"

[[bin]]
name = "test_engine"
path = "src/test_engine/bin/main.rs"

[dependencies]
plonky2 = { git = "https://github.com/mir-protocol/plonky2.git", default-features = false }
plonky2x = { git = "https://github.com/succinctlabs/succinctx.git", branch = "main" }
curta = { git = "https://github.com/succinctlabs/curta", branch = "main" }
serde = { version = "1.0.187", features = ["derive"] }
serde_json = "1.0.103"
serde_derive = "1.0.188"
ethers = { version = "2.0" }
<<<<<<< HEAD
itertools = { version = "0.10.0", default-features = false }
hex = "0.4.3"
array-macro = "2.1.5"
=======
primitive-types = "0.12.2"
colored = "2.0.4"
anyhow = "1.0.75"
crossbeam = "0.8.2"
strum = { version = "0.25", features = ["derive"] }
serde_yaml = "0.9.25"
once_cell = "1.18.0"
walkdir = "2.4.0"
itertools = { version = "0.10.0", default-features = false }
clap = { version = "4.4.6", features = ["derive"] }
>>>>>>> d385e7d6
<|MERGE_RESOLUTION|>--- conflicted
+++ resolved
@@ -21,11 +21,6 @@
 serde_json = "1.0.103"
 serde_derive = "1.0.188"
 ethers = { version = "2.0" }
-<<<<<<< HEAD
-itertools = { version = "0.10.0", default-features = false }
-hex = "0.4.3"
-array-macro = "2.1.5"
-=======
 primitive-types = "0.12.2"
 colored = "2.0.4"
 anyhow = "1.0.75"
@@ -35,5 +30,6 @@
 once_cell = "1.18.0"
 walkdir = "2.4.0"
 itertools = { version = "0.10.0", default-features = false }
-clap = { version = "4.4.6", features = ["derive"] }
->>>>>>> d385e7d6
+hex = "0.4.3"
+array-macro = "2.1.5"
+clap = { version = "4.4.6", features = ["derive"] }