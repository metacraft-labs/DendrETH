[package]
name = "casper-finality-proofs"
version = "0.1.0"
edition = "2021"

# See more keys and their definitions at https://doc.rust-lang.org/cargo/reference/manifest.html

[[bin]]
name = "weigh_justification_and_finalization"
path = "bin/weigh_justification_and_finalization.rs"

[[bin]]
name = "compute_shuffled_index"
path = "bin/compute_shuffled_index.rs"

[[bin]]
name = "test_engine"
path = "src/test_engine/bin/main.rs"

[dependencies]
plonky2 = { git = "https://github.com/mir-protocol/plonky2.git", default-features = false }
plonky2x = { git = "https://github.com/succinctlabs/succinctx.git", branch = "main" }
curta = { git = "https://github.com/succinctlabs/curta.git", branch = "main" }
serde = { version = "1.0.187", features = ["derive"] }
serde_json = "1.0.103"
serde_derive = "1.0.188"
ethers = { version = "2.0" }
primitive-types = "0.12.2"
colored = "2.0.4"
anyhow = "1.0.75"
crossbeam = "0.8.2"
strum = { version = "0.25", features = ["derive"] }
serde_yaml = "0.9.25"
once_cell = "1.18.0"
walkdir = "2.4.0"
hex = "0.4.3"
itertools = { version = "0.10.0", default-features = false }
<<<<<<< HEAD
hex = "0.4.3"
clap = { version = "4.4.6", features = ["derive"] }
=======
clap = { version = "4.4.6", features = ["derive"] }
lighthouse_types = { git = "https://github.com/sigp/lighthouse", tag = "v4.5.0", package = "types"}
lighthouse_ef_tests = { git = "https://github.com/sigp/lighthouse", tag = "v4.5.0", package = "ef_tests"}
lighthouse_state_processing = { git = "https://github.com/sigp/lighthouse", tag = "v4.5.0", package = "state_processing"}
lighthouse_state_merkle_proof = { git = "https://github.com/sigp/lighthouse", tag = "v4.5.0", package = "merkle_proof"}
lighthouse_cached_tree_hash = { git = "https://github.com/sigp/lighthouse", tag = "v4.5.0", package = "cached_tree_hash"}
snap = "1.1.0"
>>>>>>> 70973c8d
<|MERGE_RESOLUTION|>--- conflicted
+++ resolved
@@ -35,15 +35,11 @@
 walkdir = "2.4.0"
 hex = "0.4.3"
 itertools = { version = "0.10.0", default-features = false }
-<<<<<<< HEAD
 hex = "0.4.3"
-clap = { version = "4.4.6", features = ["derive"] }
-=======
 clap = { version = "4.4.6", features = ["derive"] }
 lighthouse_types = { git = "https://github.com/sigp/lighthouse", tag = "v4.5.0", package = "types"}
 lighthouse_ef_tests = { git = "https://github.com/sigp/lighthouse", tag = "v4.5.0", package = "ef_tests"}
 lighthouse_state_processing = { git = "https://github.com/sigp/lighthouse", tag = "v4.5.0", package = "state_processing"}
 lighthouse_state_merkle_proof = { git = "https://github.com/sigp/lighthouse", tag = "v4.5.0", package = "merkle_proof"}
 lighthouse_cached_tree_hash = { git = "https://github.com/sigp/lighthouse", tag = "v4.5.0", package = "cached_tree_hash"}
-snap = "1.1.0"
->>>>>>> 70973c8d
+snap = "1.1.0"